--- conflicted
+++ resolved
@@ -3,12 +3,7 @@
 const BrowserWindow = electron.BrowserWindow
 const path = require('path')
 const WebSocket = require('ws');
-<<<<<<< HEAD
-const local_test = true
-const ipcMain = require('electron').ipcMain;
-=======
 const local_test = false
->>>>>>> d6dc25bf
 
 var wallet_ui_html = "wallet-dark.html"
 
@@ -134,14 +129,4 @@
   if (mainWindow === null) {
     createWindow()
   }
-})
-
-
-ipcMain.on('load-page', (event, arg) => {
-  mainWindow.loadURL(require('url').format({
-    pathname: path.join(__dirname, arg),
-    protocol: 'file:',
-    slashes: true
-  }) + query
-  );
-});+})